--- conflicted
+++ resolved
@@ -16,48 +16,6 @@
     _gossip: iroh_gossip::net::Gossip,
 }
 
-<<<<<<< HEAD
-=======
-impl Actor for GossipSenderActor {
-    async fn run(&mut self) -> Result<()> {
-        loop {
-            tokio::select! {
-                Some(action) = self.rx.recv() => {
-                    action(self).await;
-                }
-                _ = tokio::signal::ctrl_c() => {
-                    break;
-                }
-            }
-        }
-        Ok(())
-    }
-}
-
-impl GossipSenderActor {
-    async fn broadcast(&mut self, data: Vec<u8>) -> Result<()> {
-        self.gossip_sender
-            .broadcast(data.into())
-            .await
-            .map_err(|e| anyhow::anyhow!(e))
-    }
-
-    async fn broadcast_neighbors(&mut self, data: Vec<u8>) -> Result<()> {
-        self.gossip_sender
-            .broadcast_neighbors(data.into())
-            .await
-            .map_err(|e| anyhow::anyhow!(e))
-    }
-
-    async fn join_peers(&mut self, peers: Vec<iroh::NodeId>) -> Result<()> {
-        self.gossip_sender
-            .join_peers(peers)
-            .await
-            .map_err(|e| anyhow::anyhow!(e))
-    }
-}
-
->>>>>>> b20c8b99
 impl GossipSender {
     pub fn new(
         gossip_sender: iroh_gossip::api::GossipSender,
